#include "potter/potter.hpp"
#include "potter/molecules.hpp"
#include "potter/correlations.hpp"

#include <iostream>
#include <fstream>
#include <cmath>

double gr = (sqrt(5) + 1) / 2;

auto gss(std::function<double(double)> f, double a, double b, const double tol = 1e-5) {
    /*
    Golden section search
    Translation of https://en.wikipedia.org/wiki/Golden-section_search#Algorithm
    Text is available under the Creative Commons Attribution-ShareAlike License
    */
    auto c = b - (b - a) / gr;
    auto d = a + (b - a) / gr;
    while (abs(c - d) > tol) {
        if (f(c) < f(d)) {
            b = d;
        }
        else {
            a = c;
        }
        // We recompute both c and d here to avoid loss of precision which may lead to incorrect results or infinite loop
        c = b - (b - a) / gr;
        d = a + (b - a) / gr;
    }
    return std::make_tuple((b + a) / 2, f((b+a)/2));
}

void check_EXP6(int order, double alpha, const std::string &filename) {
    std::vector<std::vector<double>> coords0 = { {0,0,0} };
    Molecule<double> m0(coords0), m1(coords0);
    Integrator<double> i(m0, m1);

    std::ofstream ofs(filename);

    // Calculate the radius where the potential is at its maximal value
    // by golden section minimization
    auto [rstarpotmax, valpotmax] = gss([alpha](double rstar) {
        double pot = 1 / (1 - 6 / alpha) * (6 / alpha * exp(alpha * (1 - rstar)) - pow(rstar, -6));;
        return -pot;
        }, 0.1, 1, 1e-10);
    valpotmax *= -1;

    // Connect the potential
    std::function<double(double)> f([rstarpotmax, valpotmax, alpha](double rstar) {
        return (rstar >= rstarpotmax) ? 1/(1-6/alpha) * (6/alpha*exp(alpha*(1-rstar))-pow(rstar, -6)) : valpotmax;
        }
    );
    i.get_evaluator().connect_potentials(f, 1/* number of sites */);
    
    // B_2^*=B_2/r_m^3
    std::cout << "T,B,errest(B),neff" << std::endl;
    ofs << "T,B,errest(B),neff" << std::endl;
    for (auto Tstar = 0.1; Tstar < 1e7; Tstar *= 1.2) {
        int Nderivs = 2;
        auto val = i.B_and_derivs(order, Nderivs, Tstar, 0.00001, 10000, i.mol1, i.mol2);

        auto B = val["B"];
        auto dBdT = val["dBdT"];
        auto d2BdT2 = (val.count("d2BdT2") > 0) ? val["d2BdT2"] : -1e30;
        auto elapsed = val["elapsed / s"];

        // Defining the term Q_i \equiv (1/T)^i*d^iB_2/d(1/T)^i...
        // The term 1/T is the analog of tau=Tr/T in equation of state land; the 
        // numerator cancels in the derivative
        auto Q0 = B;
        auto Q1 = -Tstar * dBdT;
        auto Q2 = Tstar * Tstar * d2BdT2 + 2 * Tstar * dBdT;
        auto neff = -3 * (Q0 - Q1) / Q2;

        std::stringstream out;
        out << Tstar << "," << val["B"] << "," << val["error(B)"] << "," << neff << std::endl;
        auto sout = out.str();
        std::cout << sout;
        ofs << sout;
    }
}

void check_LJ() {
    std::vector<std::vector<double>> coords0 = { {0,0,0} };
    Molecule<double> m0(coords0), m1(coords0);
    Integrator<double> i(m0, m1);
    std::function<double(double)> f([](double r) {
        double rn6 = 1/(r*r*r*r*r*r); return 4.0*(rn6*rn6 - rn6); }
    );
    i.get_evaluator().connect_potentials(f, 1/* number of sites */);
    // B_2^*
    for (auto Tstar = 1.0; Tstar < 10; Tstar *= 2) {
        double h = 1e-100;
        auto radval = i.radial_integrate_B2(std::complex<double>(Tstar, h), 0.01, 1000, 10000);
        int order = 2, Nderivs = 2;
        auto val = i.B_and_derivs(order, Nderivs, Tstar, 0.01, 1000, i.mol1, i.mol2);
        std::cout << Tstar << "," << radval << "," << val["B"] << "," << val["dBdT"] << "," << val["d2BdT2"] << "," << Bstar_Mie(Tstar, 12, 6) << std::endl;
    }
    // B_3^*=B_3/sigma^6
    auto SQUARE = [](double x) { return x*x; };
    for (auto Tstar = 1.0; Tstar < 10; Tstar *= 2) {
        int order = 3, Nderivs = 2;
        auto val = i.B_and_derivs(order, Nderivs, Tstar, 0.00001, 10000, i.mol1, i.mol2);
        std::cout << Tstar << "," << val["B"] << "+-" << val["error(B)"] << std::endl;
    }
}

void Bntable(int order, double Tmin, double Tmax, double NT, const std::string &filename) {
    std::vector<std::vector<double>> coords0 = { {0,0,0} };
    Molecule<double> m0(coords0), m1(coords0);
    Integrator<double> i(m0, m1);
    std::function<double(double)> f([](double r) { double rn6 = 1/(r*r*r*r*r*r); return 4.0*(rn6*rn6 - rn6); });
    i.get_evaluator().connect_potentials(f, 1/* number of sites */);
    // B_3^*=B_3/sigma^6
    auto SQUARE = [](double x) { return x * x; };
    std::vector<double> Tvec; double dT = (log(Tmax)-log(Tmin))/(NT-1); for (auto i = 0; i < NT; ++i){ Tvec.push_back(exp(log(Tmin)+dT*i)); }
    std::ofstream ofs(filename);
    ofs << "T^* B^* dB^*/dT^* d2B^*/dT^*2 elapsed(s)" << std::endl;
    auto results = i.parallel_B_and_derivs(order, 6 /*Nthreads*/, 2 /* Nderiv */, Tvec, 0.02, 1000, i.mol1, i.mol2); // radius in A, B in A^3/molecule
    for (auto val : results) {
        auto B = val["B"];
        auto dBdT = val["dBdT"];
        auto d2BdT2 = val["d2BdT2"];
        auto T = val["T"];
        auto elapsed = val["elapsed"];
        std::cout << T << " " << B << " " << dBdT << " " << d2BdT2 << " " << elapsed << std::endl;
        ofs << T << " " << B << " " << dBdT << " " << d2BdT2 << " " << elapsed << std::endl;
    }
}

void check_N2(const std::string &filename) {
    auto integr = get_nitrogen();
    auto Nthreads = 1;
    auto Nderiv = 2;
    // The temperature values from Hellmann, MP, 2012, supporting information
    std::vector<double> Tvec = { 50, 55, 60, 65, 70, 75, 80, 85, 90, 95, 100, 110, 120, 130, 140, 150, 160, 170, 180, 
        190, 200, 210, 220, 230, 240, 250, 260, 270, 280, 290, 300, 310, 320, 330, 340, 350, 360, 370, 380, 390, 400, 
        410, 420, 430, 440, 450, 460, 470, 480, 490, 500, 520, 540, 560, 580, 600, 620, 640, 660, 680, 700, 720, 740, 
        760, 780, 800, 820, 840, 860, 880, 900, 920, 940, 960, 980, 1000, 1050, 1100, 1150, 1200, 1250, 1300, 1350, 
        1400, 1450, 1500, 1600, 1700, 1800, 1900, 2000, 2200, 2400, 2600, 2800, 3000 };
    std::ofstream ofs(filename);
    ofs << "T/K B/cm^3/mol dB^*/dT^* d2B^*/dT^*2 elapsed(s)" << std::endl;
    auto results = integr.parallel_B_and_derivs(2, Nthreads, Nderiv, Tvec, 2, 100, integr.mol1, integr.mol2); // radius in A, B in A^3/molecule
    for (auto val : results) {
        auto B = (val["B"] + 2*M_PI/3*8) * 6.02214086e23 / 1e24;
        auto dBdT = val["dBdT"] * 6.02214086e23 / 1e24;
        auto d2BdT2 = val["d2BdT2"] * 6.02214086e23 / 1e24;
        auto T = val["T"];
        std::cout << T << " " << B << " " << dBdT << " " << d2BdT2  << std::endl;
        ofs << T << " " << B << " " << dBdT << " " << d2BdT2 << std::endl;
    }
}

void LJChain(int N, const std::string &filename) {
    auto i = get_rigidLJChain(N, 1.0);
    std::ofstream ofs(filename);
    ofs << "T^*,N,B^*,dB^*/dT^*,d2B^*/dT^*2,neff,esterr(neff),elapsed / s" << std::endl;
    auto Nthreads = 6; // Could be more depending on machine...
    auto Nderiv = 2;
    using arr = Eigen::Array<double, Eigen::Dynamic, 1>;
    auto Tmin = 1.0, Tmax = 100000.0;
    auto Ntemps = 200;
    auto ETvec = exp(Eigen::ArrayXd::LinSpaced(Ntemps, log(Tmin), log(Tmax)));
    std::vector<double> Tvec(ETvec.size()); for (auto i = 0; i < ETvec.size(); i += 1) { Tvec[i] = ETvec[i]; }
    double rmin = 0.0000001;
    auto results = i.parallel_B_and_derivs(2, Nthreads, Nderiv, Tvec, rmin, 200, i.mol1, i.mol2);
    for (auto val : results) {
        auto B = val["B"]+2*M_PI/3*pow(rmin,3);
        auto dBdT = val["dBdT"];
        auto d2BdT2 = (val.count("d2BdT2") > 0) ? val["d2BdT2"] : -1e30;
        auto Tstar = val["T"];
        auto elapsed = val["elapsed / s"];
        auto neff = -3*(B+Tstar*dBdT)/(Tstar*Tstar*d2BdT2 + 2*Tstar*dBdT);

        // Estimate the error in neff from propagation from estimated error in 
        // each of the virial coefficient terms
        auto sq = [](double x){ return x*x; };
        auto err_B = val["error(B)"]; auto err_dBdT = val["error(dBdT)"]; auto err_d2BdT2 = val["error(d2BdT2)"];

        // Partials of neff w.r.t. each term
        /* Sympy:
        Tstar,B,dBdT,d2BdT2 = symbols('Tstar,B,dBdT,d2BdT2')
        neff = -3*(B+Tstar*dBdT)/(Tstar**2*d2BdT2 + 2*Tstar*dBdT)
        print(simplify(diff(neff, B)))
        print(simplify(diff(neff, dBdT)))
        print(simplify(diff(neff, d2BdT2)))
        */
        auto dneff_dB = -3/(Tstar*(Tstar*d2BdT2 + 2*dBdT));
        auto dneff_ddBdT = 6*B/(Tstar*sq(Tstar*d2BdT2 + 2*dBdT)) - 3*Tstar*d2BdT2/sq(Tstar*d2BdT2 + 2*dBdT);
        auto dneff_dd2BdT2 = 3*(B + Tstar*dBdT) / sq(Tstar*d2BdT2 + 2*dBdT);

        // Join into overall error estimate
        auto err_neff = sqrt(sq(dneff_dB*err_B) + sq(dneff_ddBdT*err_dBdT) + sq(dneff_dd2BdT2*err_d2BdT2));

        std::stringstream out;
        out << Tstar << "," << N << "," << B << "," << dBdT << "," << d2BdT2 << "," << neff << "," << err_neff << "," << elapsed << std::endl;
        std::string sout(out.str());
        ofs << sout;
        std::cout << sout;
    }
}

int main() {
<<<<<<< HEAD
    check_EXP6(2, 13, "B2_alpha13_EXP6.csv");
    check_EXP6(3, 13, "B3_alpha13_EXP6.csv");
=======
>>>>>>> 54f03a09
    //check_LJ();
    //check_N2("results_N2.txt");
    for (auto N = 1; N < 20; N *= 2){
       LJChain(N, "results" + std::to_string(N) + ".csv");
    }
}<|MERGE_RESOLUTION|>--- conflicted
+++ resolved
@@ -201,11 +201,8 @@
 }
 
 int main() {
-<<<<<<< HEAD
     check_EXP6(2, 13, "B2_alpha13_EXP6.csv");
     check_EXP6(3, 13, "B3_alpha13_EXP6.csv");
-=======
->>>>>>> 54f03a09
     //check_LJ();
     //check_N2("results_N2.txt");
     for (auto N = 1; N < 20; N *= 2){
